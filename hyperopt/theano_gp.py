--- conflicted
+++ resolved
@@ -492,45 +492,30 @@
     def init_kernels(self):
         self.kernels = []
         self.is_refinable = {}
-<<<<<<< HEAD
         self.bounds = {}
-=======
         self.params = []
         self.param_bounds = []
         self.idxs_mulsets = {}
->>>>>>> 497a03d7
+
 
         for iv in self.s_prior:
             dist_name = montetheano.rstreams.rv_dist_name(iv.vals)
             if dist_name == 'normal':
                 k = SquaredExponentialKernel()
-<<<<<<< HEAD
-                self.kernels.append(k)
                 self.is_refinable[k] = get_refinability(iv,dist_name)                                                        
                 self.bounds[k] = (None,None)
             elif dist_name == 'uniform':
                 k = SquaredExponentialKernel()
-                low = iv.vals.owner.inputs[2]
-                high = iv.vals.max()
-                self.kernels.append(k)
+                low = tensor.get_constant_value(mt_dist.uniform_get_low(iv.vals))
+                high = tensor.get_constant_value(mt_dist.uniform_get_high(iv.vals))
                 self.is_refinable[k] = get_refinability(iv,dist_name) 
-                self.bounds[k] = (min,max)
-=======
-                self.is_refinable[k] = True
-            elif dist_name == 'uniform':
-                low, high = iv.vals.owner.inputs[2:4]
-                tensor.get_value(lwo)
-                raise NotImplementedError()
->>>>>>> 497a03d7
+                self.bounds[k] = (low,high)
             elif dist_name == 'lognormal':
                 k = LogSquaredExponentialKernel()
-                self.kernels.append(k)
-                self.is_refinable[k] = True
                 self.is_refinable[k] = get_refinability(iv,dist_name) 
                 self.bounds[k] = (None,None)
             elif dist_name == 'quantized_lognormal':
                 k = LogSquaredExponentialKernel()
-                self.kernels.append(k)
                 self.is_refinable[k] = self.get_refinability(iv,dist_name) 
                 self.bounds[k] = (None,None)
             elif dist_name == 'categorical':
@@ -538,6 +523,7 @@
                 #      for different choices
                 k = CategoryKernel()
                 self.is_refinable[k] = False
+                self.bounds[k] = (None,None)
             else:
                 raise TypeError("unsupported distribution", dist_name)
 
@@ -573,7 +559,8 @@
         cat_kerns = [k for k in kerns if isinstance(k, CategoryKernel)]
         if len(cat_kerns) == 0:
             print 'adding gram_weight', idxs, parent_weight
-            theano.printing.debugprint(parent_weight)
+            if parent_weight != 1: #HACK
+                theano.printing.debugprint(parent_weight)
             self.gram_weights[idxs] = parent_weight
         elif len(cat_kerns) == 1:
             param = theano.shared(numpy.asarray(0.0))
@@ -907,8 +894,9 @@
         if list(sorted(x_idxset)) != range(len(x_idxset)):
             raise ValueError('x needs re-indexing')
 
+        
         if len(x) != len(self.kernels):
-            raise ValueError('x has wrong length')
+            raise ValueError('x has wrong length,',len(x) ,'!=',len(self.kernels))
 
         n_refinable = len([k for k in self.kernels if self.is_refinable[k]])
         if n_refinable == 0:
@@ -952,9 +940,16 @@
                 for (k, v) in zip(self.kernels, x.valslist())
                 if not self.is_refinable[k]]))
                 
-        bounds = [self.bounds[k] for k in self.kernels if 
-                         self.is_refinable[k]]
-
+        print('THING',[len(xk) for k, xk in zip(self.kernels, x.valslist())
+                        if self.is_refinable[k]])
+        print(len(start_pt))
+                        
+        bounds = []
+        for (k,xk) in zip(self.kernels, x.valslist()):
+            if self.is_refinable[k]:
+                bounds.extend([self.bounds[k][:] for _ind in range(len(xk))])
+        print(bounds)
+        
         best_pt, best_value, best_d = fmin_l_bfgs_b(EI_fn_g,
                 start_pt,
                 None,
